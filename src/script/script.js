--- conflicted
+++ resolved
@@ -26,7 +26,6 @@
                     return null;
                 }
             case 'asset':
-<<<<<<< HEAD
                 if (value instanceof pc.Asset) {
                     return value;
                 } else if (typeof(value) === 'number') {
@@ -35,35 +34,7 @@
                     return app.assets.get(parseInt(value, 10)) || null;
                 } else {
                     return null;
-=======
-                if (args.array) {
-                    var result = [];
-
-                    if (value instanceof Array) {
-                        for (i = 0; i < value.length; i++) {
-                            if (value[i] instanceof pc.Asset) {
-                                result.push(value[i]);
-                            } else if (typeof(value[i]) === 'number') {
-                                result.push(app.assets.get(value[i]) || null);
-                            } else if (typeof(value[i]) === 'string') {
-                                result.push(app.assets.get(parseInt(value[i], 10)) || null);
-                            } else {
-                                result.push(null);
-                            }
-                        }
-                    }
-
-                    return result;
->>>>>>> afba3ee4
-                }
-                if (value instanceof pc.Asset) {
-                    return value;
-                } else if (typeof(value) === 'number') {
-                    return app.assets.get(value) || null;
-                } else if (typeof(value) === 'string') {
-                    return app.assets.get(parseInt(value, 10)) || null;
-                }
-                return null;
+                }
             case 'entity':
                 if (value instanceof pc.GraphNode) {
                     return value;

--- conflicted
+++ resolved
@@ -1,4 +1,3 @@
-<<<<<<< HEAD
 pc.extend(pc, function () {
     /**
      * @component
@@ -75,7 +74,7 @@
         },
 
         _onModelLoaded: function (model) {
-            if (this.system.app.designer) {
+            if (this.system._inTools) {
                 model.generateWireframe();
             }
 
@@ -133,7 +132,7 @@
 
                     model.meshInstances = [ new pc.MeshInstance(node, mesh, data.material) ];
 
-                    if (this.system.app.designer) {
+                    if (this.system._inTools) {
                         model.generateWireframe();
                     }
 
@@ -312,7 +311,7 @@
 
         /**
         * @private
-        * @description Attached to the asset during loading (while running with the designer or over livelink), this callback
+        * @description Attached to the asset during loading, this callback
         * is used to reload the asset if it is changed.
         */
         onAssetChange: function (asset, attribute, newValue, oldValue) {
@@ -335,342 +334,4 @@
     return {
         ModelComponent: ModelComponent
     };
-}());
-=======
-pc.extend(pc, function () {
-    /**
-     * @component
-     * @name pc.ModelComponent
-     * @constructor Create a new ModelComponentSystem
-     * @class Enables an Entity to render a model or a primitive shape. This Component attaches additional model geometry in to the scene graph below the Entity.
-     * @param {pc.ModelComponentSystem} system The ComponentSystem that created this Component
-     * @param {pc.Entity} entity The Entity that this Component is attached to.
-     * @extends pc.Component
-     * @property {String} type The type of the model, which can be one of the following values:
-     * <ul>
-     *     <li>asset: The component will render a model asset</li>
-     *     <li>box: The component will render a box</li>
-     *     <li>capsule: The component will render a capsule</li>
-     *     <li>cone: The component will render a cone</li>
-     *     <li>cylinder: The component will render a cylinder</li>
-     *     <li>sphere: The component will render a sphere</li>
-     * </ul>
-     * @property {Boolean} enabled Enable or disable rendering of the Model
-     * @property {Number} asset The id of the asset for the model (only applies to models of type 'asset')
-     * @property {Boolean} castShadows If true, this model will cast shadows for lights that have shadow casting enabled.
-     * @property {Boolean} receiveShadows If true, shadows will be cast on this model
-     * @property {Number} materialAsset The material {@link pc.Asset.Asset} that will be used to render the model (not used on models of type 'asset')
-     * @property {pc.Model} model The model that is added to the scene graph.
-     */
-    var ModelComponent = function ModelComponent (system, entity)   {
-        this.on("set_type", this.onSetType, this);
-        this.on("set_asset", this.onSetAsset, this);
-        this.on("set_castShadows", this.onSetCastShadows, this);
-        this.on("set_model", this.onSetModel, this);
-        this.on("set_receiveShadows", this.onSetReceiveShadows, this);
-        this.on("set_material", this.onSetMaterial, this);
-
-        // override materialAsset property to return a pc.Asset instead
-        Object.defineProperty(this, 'materialAsset', {
-            set: this.setMaterialAsset.bind(this),
-            get: this.getMaterialAsset.bind(this)
-        });
-    };
-    ModelComponent = pc.inherits(ModelComponent, pc.Component);
-
-    pc.extend(ModelComponent.prototype, {
-
-        setVisible: function (visible) {
-            console.warn("WARNING: setVisible: Function is deprecated. Set enabled property instead.");
-            this.enabled = visible;
-        },
-
-        loadModelAsset: function (id) {
-            var options = {
-                parent: this.entity.getRequest()
-            };
-
-            var asset = this.system.app.assets.getAssetById(id);
-            if (!asset) {
-                logERROR(pc.string.format('Trying to load model before asset {0} is loaded.', id));
-                return;
-            }
-
-            asset.off('change', this.onAssetChange, this); // do not subscribe multiple times
-            asset.on('change', this.onAssetChange, this);
-
-            asset.off('remove', this.onAssetRemoved, this);
-            asset.on('remove', this.onAssetRemoved, this);
-
-            if (asset.resource) {
-                var model = asset.resource.clone();
-                this._onModelLoaded(model);
-            } else {
-                this.system.app.assets.load(asset, [], options).then(function (resources) {
-                    this._onModelLoaded(resources[0]);
-                }.bind(this));
-            }
-        },
-
-        _onModelLoaded: function (model) {
-            if (this.system._inTools) {
-                model.generateWireframe();
-            }
-
-            if (this.data.type === 'asset') {
-                this.model = model;
-            }
-        },
-
-        /**
-         * @function
-         * @private
-         * @name pc.ModelComponent#onSetType
-         * @description Handle changes to the 'type' variable
-         */
-        onSetType: function (name, oldValue, newValue) {
-            var data = this.data;
-
-            if (newValue) {
-                var mesh = null;
-
-                if (newValue === 'asset') {
-                    if (this.data.asset !== null) {
-                        this.loadModelAsset(this.data.asset);
-                    } else {
-                        this.model = null;
-                    }
-                } else {
-                    switch (newValue) {
-                        case 'box':
-                            mesh = this.system.box;
-                            break;
-                        case 'capsule':
-                            mesh = this.system.capsule;
-                            break;
-                        case 'sphere':
-                            mesh = this.system.sphere;
-                            break;
-                        case 'cone':
-                            mesh = this.system.cone;
-                            break;
-                        case 'cylinder':
-                            mesh = this.system.cylinder;
-                            break;
-                        case 'plane':
-                            mesh = this.system.plane;
-                            break;
-                        default:
-                            throw new Error("Invalid model type: " + newValue);
-                    }
-
-                    var node = new pc.GraphNode();
-
-                    var model = new pc.Model();
-                    model.graph = node;
-
-                    model.meshInstances = [ new pc.MeshInstance(node, mesh, data.material) ];
-
-                    if (this.system._inTools) {
-                        model.generateWireframe();
-                    }
-
-                    this.model = model;
-                    this.asset = null;
-                }
-            }
-        },
-
-        onSetAsset: function (name, oldValue, newValue) {
-            if (oldValue) {
-                // Remove old listener
-                var asset = this.system.app.assets.getAssetById(oldValue);
-                if (asset) {
-                    asset.off('change', this.onAssetChange, this);
-                    asset.off('remove', this.onAssetRemoved, this);
-                }
-            }
-
-            if (this.data.type === 'asset') {
-                if (newValue) {
-                    if (newValue instanceof pc.asset.Asset) {
-                        this.data.asset = newValue.id;
-                        this.loadModelAsset(newValue.id);
-                    } else {
-                        this.loadModelAsset(newValue);
-                    }
-                } else {
-                    this.model = null;
-                }
-            } else if (!newValue) {
-                this.data.asset = null;
-            }
-        },
-
-        onSetCastShadows: function (name, oldValue, newValue) {
-            var model = this.data.model;
-            if (model) {
-                var scene = this.system.app.scene;
-                var inScene = scene.containsModel(model);
-                if (inScene) {
-                    scene.removeModel(model);
-                }
-
-                var meshInstances = model.meshInstances;
-                for (var i = 0; i < meshInstances.length; i++) {
-                    meshInstances[i].castShadow = newValue;
-                }
-
-                if (inScene) {
-                    scene.addModel(model);
-                }
-            }
-        },
-
-        onSetModel: function (name, oldValue, newValue) {
-            if (oldValue) {
-                this.system.app.scene.removeModel(oldValue);
-                this.entity.removeChild(oldValue.getGraph());
-                delete oldValue._entity;
-            }
-
-            if (newValue) {
-                var componentData = this.data;
-                var meshInstances = newValue.meshInstances;
-                for (var i = 0; i < meshInstances.length; i++) {
-                    meshInstances[i].castShadow = componentData.castShadows;
-                    meshInstances[i].receiveShadow = componentData.receiveShadows;
-                }
-
-                this.entity.addChild(newValue.graph);
-
-                if (this.enabled && this.entity.enabled) {
-                    this.system.app.scene.addModel(newValue);
-                }
-
-                // Store the entity that owns this model
-                newValue._entity = this.entity;
-
-                // Update any animation component
-                if (this.entity.animation) {
-                    this.entity.animation.setModel(newValue);
-                }
-            }
-        },
-
-        setMaterialAsset: function (newValue) {
-            // if the type of the value is not a number assume it is an pc.Asset
-            var id = typeof newValue === 'number' || !newValue ? newValue : newValue.id;
-
-            var material;
-
-            // try to load the material asset
-            if (id !== undefined && id !== null) {
-                var asset = this.system.app.assets.getAssetById(id);
-                if (asset) {
-                    if (asset.resource) {
-                        material = asset.resource;
-                        this.material = material;
-                    } else {
-                        // setting material asset to an asset that hasn't been loaded yet.
-                        // this should only be at tool-time
-                        this.system.app.assets.load(asset).then(function (materials) {
-                            this.material = materials[0];
-                        }.bind(this));
-                    }
-                } else {
-                    console.error(pc.string.format("Entity '{0}' is trying to load Material Asset {1} which no longer exists. Maybe this model was once a primitive shape?", this.entity.getPath(), id));
-                }
-            }
-
-            // if no material asset was loaded then use the default material
-            if (!material) {
-                material = this.system.defaultMaterial;
-            }
-
-            this.material = material;
-
-            var oldValue = this.data.materialAsset;
-            this.data.materialAsset = id;
-            this.fire('set', 'materialAsset', oldValue, id);
-        },
-
-        getMaterialAsset: function () {
-            return this.system.app.assets.getAssetById(this.data.materialAsset);
-        },
-
-        onSetMaterial: function (name, oldValue, newValue) {
-            if (newValue !== oldValue) {
-                this.data.material = newValue;
-                if (this.data.model && this.data.type !== 'asset') {
-                    var meshInstances = this.data.model.meshInstances;
-                    for (var i=0; i<meshInstances.length; i++) {
-                        meshInstances[i].material = newValue;
-                    }
-                }
-            }
-        },
-
-        onSetReceiveShadows: function (name, oldValue, newValue) {
-            if (newValue !== undefined) {
-                var componentData = this.data;
-                if (componentData.model) {
-                    var meshInstances = componentData.model.meshInstances;
-                    for (var i = 0; i < meshInstances.length; i++) {
-                        meshInstances[i].receiveShadow = newValue;
-                    }
-                }
-            }
-        },
-
-        onEnable: function () {
-            ModelComponent._super.onEnable.call(this);
-
-            var model = this.data.model;
-            if (model) {
-                var inScene = this.system.app.scene.containsModel(model);
-                if (!inScene) {
-                    this.system.app.scene.addModel(model);
-                }
-            }
-        },
-
-        onDisable: function () {
-            ModelComponent._super.onDisable.call(this);
-
-            var model = this.data.model;
-            if (model) {
-                var inScene = this.system.app.scene.containsModel(model);
-                if (inScene) {
-                    this.system.app.scene.removeModel(model);
-                }
-            }
-        },
-
-        /**
-        * @private
-        * @description Attached to the asset during loading this callback
-        * is used to reload the asset if it is changed.
-        */
-        onAssetChange: function (asset, attribute, newValue, oldValue) {
-            if (attribute === 'resource' && newValue) {
-                // if the model resource has changed then set it
-                // (this includes changes to the material mapping because when the material mapping
-                // changes the file hash will also change resulting in a model reload)
-                this._onModelLoaded(newValue.clone());
-            }
-        },
-
-        onAssetRemoved: function (asset) {
-            asset.off('remove', this.onAssetRemoved, this);
-            if (this.asset === asset.id) {
-                this.asset = null;
-            }
-        }
-    });
-
-    return {
-        ModelComponent: ModelComponent
-    };
-}());
->>>>>>> 6820b490
+}());
--- conflicted
+++ resolved
@@ -41,7 +41,7 @@
                     // @ts-ignore
                     pc.CollisionComponentSystem,
                     // @ts-ignore
-                    pc.RigidBodyComponentSystem,
+                    pc.PhysicsComponentSystem,
                     // @ts-ignore
                     pc.ElementComponentSystem
                 ];
@@ -58,32 +58,6 @@
                     pc.FontHandler
                 ];
 
-<<<<<<< HEAD
-            // Define a scene hierarchy in JSON format. This is loaded/parsed in
-            // the parseScene function below
-            const scene = [
-                {
-                    // The Chair entity has a collision component of type 'compound' and a
-                    // physics component. This means that any descendent entity with a
-                    // collision component is added to a compound collision shape on the
-                    // Chair entity. You can use compound collision shapes to define
-                    // complex, rigid shapes.
-                    name: 'Chair',
-                    pos: [0, 1, 0],
-                    components: [
-                        {
-                            type: 'collision',
-                            options: {
-                                type: 'compound'
-                            }
-                        }, {
-                            type: 'physics',
-                            options: {
-                                type: 'dynamic',
-                                friction: 0.5,
-                                mass: 10,
-                                restitution: 0.5
-=======
                 const app = new pc.AppBase(canvas);
                 app.init(createOptions);
                 app.start();
@@ -131,7 +105,6 @@
                                     mass: 10,
                                     restitution: 0.5
                                 }
->>>>>>> 8f656391
                             }
                         ],
                         children: [
@@ -301,13 +274,6 @@
                                     }
                                 ]
                             }
-<<<<<<< HEAD
-                        }, {
-                            type: 'physics',
-                            options: {
-                                type: 'static',
-                                restitution: 0.5
-=======
                         ]
                     }, {
                         name: 'Ground',
@@ -325,7 +291,6 @@
                                     type: 'static',
                                     restitution: 0.5
                                 }
->>>>>>> 8f656391
                             }
                         ],
                         children: [
@@ -423,12 +388,6 @@
                     numChairs++;
                 }
 
-<<<<<<< HEAD
-                // Show active bodies in red and frozen bodies in gray
-                app.root.findComponents('physics').forEach(function (body: pc.PhysicsComponent) {
-                    body.entity.findComponents('render').forEach(function (render: pc.RenderComponent) {
-                        render.material = body.isActive() ? red : gray;
-=======
                 // Set an update function on the application's update event
                 let time = 0;
                 app.on("update", function (dt) {
@@ -440,11 +399,10 @@
                     }
 
                     // Show active bodies in red and frozen bodies in gray
-                    app.root.findComponents('rigidbody').forEach(function (body: pc.RigidBodyComponent) {
+                    app.root.findComponents('physics').forEach(function (body: pc.PhysicsComponent) {
                         body.entity.findComponents('render').forEach(function (render: pc.RenderComponent) {
                             render.material = body.isActive() ? red : gray;
                         });
->>>>>>> 8f656391
                     });
                 });
             });
